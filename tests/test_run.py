from typing import Optional, Type

import numpy as np
import pytest
from stable_baselines3 import HerReplayBuffer
from stable_baselines3.common.env_util import make_vec_env
from stable_baselines3.common.envs import BitFlippingEnv
from stable_baselines3.common.evaluation import evaluate_policy

<<<<<<< HEAD
from sbx import DQN, PPO, SAC, SAC7, TQC, DroQ
=======
from sbx import DDPG, DQN, PPO, SAC, TD3, TQC, DroQ
>>>>>>> 61f6d63f


def test_droq(tmp_path):
    model = DroQ(
        "MlpPolicy",
        "Pendulum-v1",
        learning_starts=50,
        learning_rate=1e-3,
        tau=0.02,
        gamma=0.98,
        verbose=1,
        buffer_size=5000,
        gradient_steps=2,
        ent_coef="auto_1.0",
        seed=1,
        dropout_rate=0.001,
        layer_norm=True,
        # action_noise=NormalActionNoise(np.zeros(1), np.zeros(1)),
    )
    model.learn(total_timesteps=1500)
    # Check that something was learned
    evaluate_policy(model, model.get_env(), reward_threshold=-800)
    model.save(tmp_path / "test_save.zip")
    env = model.get_env()
    obs = env.observation_space.sample()
    action_before = model.predict(obs, deterministic=True)[0]
    # Check we have the same performance
    model = DroQ.load(tmp_path / "test_save.zip")
    evaluate_policy(model, env, reward_threshold=-800)
    action_after = model.predict(obs, deterministic=True)[0]
    assert np.allclose(action_before, action_after)
    # Continue training
    model.set_env(env, force_reset=False)
    model.learn(100, reset_num_timesteps=False)


def test_tqc() -> None:
    # Multi env
    train_env = make_vec_env("Pendulum-v1", n_envs=4)
    model = TQC(
        "MlpPolicy",
        train_env,
        top_quantiles_to_drop_per_net=1,
        ent_coef=0.01,
        verbose=1,
        gradient_steps=1,
        use_sde=True,
        qf_learning_rate=1e-3,
    )
    model.learn(200)


<<<<<<< HEAD
@pytest.mark.parametrize("model_class", [SAC, SAC7])
def test_sac(model_class: Type[SAC]) -> None:
=======
@pytest.mark.parametrize("model_class", [SAC, TD3, DDPG])
def test_sac_td3(model_class) -> None:
>>>>>>> 61f6d63f
    model = model_class(
        "MlpPolicy",
        "Pendulum-v1",
        verbose=1,
        gradient_steps=1,
        learning_rate=1e-3,
    )
    model.learn(110)


@pytest.mark.parametrize("env_id", ["Pendulum-v1", "CartPole-v1"])
def test_ppo(env_id: str) -> None:
    model = PPO(
        "MlpPolicy",
        env_id,
        verbose=1,
        n_steps=64,
        n_epochs=2,
    )
    model.learn(128, progress_bar=True)


def test_dqn() -> None:
    model = DQN(
        "MlpPolicy",
        "CartPole-v1",
        verbose=1,
        gradient_steps=-1,
        target_update_interval=10,
    )
    model.learn(128)


@pytest.mark.parametrize("replay_buffer_class", [None, HerReplayBuffer])
def test_dict(replay_buffer_class: Optional[Type[HerReplayBuffer]]) -> None:
    env = BitFlippingEnv(n_bits=2, continuous=True)
    model = SAC("MultiInputPolicy", env, replay_buffer_class=replay_buffer_class)

    model.learn(200, progress_bar=True)<|MERGE_RESOLUTION|>--- conflicted
+++ resolved
@@ -7,11 +7,7 @@
 from stable_baselines3.common.envs import BitFlippingEnv
 from stable_baselines3.common.evaluation import evaluate_policy
 
-<<<<<<< HEAD
-from sbx import DQN, PPO, SAC, SAC7, TQC, DroQ
-=======
-from sbx import DDPG, DQN, PPO, SAC, TD3, TQC, DroQ
->>>>>>> 61f6d63f
+from sbx import DDPG, DQN, PPO, SAC, SAC7, TD3, TQC, DroQ
 
 
 def test_droq(tmp_path):
@@ -64,13 +60,8 @@
     model.learn(200)
 
 
-<<<<<<< HEAD
-@pytest.mark.parametrize("model_class", [SAC, SAC7])
-def test_sac(model_class: Type[SAC]) -> None:
-=======
-@pytest.mark.parametrize("model_class", [SAC, TD3, DDPG])
+@pytest.mark.parametrize("model_class", [SAC, TD3, DDPG, SAC7])
 def test_sac_td3(model_class) -> None:
->>>>>>> 61f6d63f
     model = model_class(
         "MlpPolicy",
         "Pendulum-v1",
