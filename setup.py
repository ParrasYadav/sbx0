import os

from setuptools import find_packages, setup

with open(os.path.join("sbx", "version.txt")) as file_handler:
    __version__ = file_handler.read().strip()


long_description = """

# Stable Baselines Jax (SB3 + JAX = SBX)

See https://github.com/araffin/sbx

Proof of concept version of [Stable-Baselines3](https://github.com/DLR-RM/stable-baselines3) in Jax.

Implemented algorithms:
- [Soft Actor-Critic (SAC)](https://arxiv.org/abs/1801.01290) and [SAC-N](https://arxiv.org/abs/2110.01548)
- [Truncated Quantile Critics (TQC)](https://arxiv.org/abs/2005.04269)
- [Dropout Q-Functions for Doubly Efficient Reinforcement Learning (DroQ)](https://openreview.net/forum?id=xCVJMsPv3RT)
- [Proximal Policy Optimization (PPO)](https://arxiv.org/abs/1707.06347)
- [Deep Q Network (DQN)](https://arxiv.org/abs/1312.5602)
- [Twin Delayed DDPG (TD3)](https://arxiv.org/abs/1802.09477)
- [Deep Deterministic Policy Gradient (DDPG)](https://arxiv.org/abs/1509.02971)

## Example

```python
from sbx import TQC, DroQ, SAC, DQN, PPO, TD3, DDPG

model = TQC("MlpPolicy", "Pendulum-v1", verbose=1)
model.learn(total_timesteps=10_000, progress_bar=True)

"""


setup(
    name="sbx-rl",
    packages=[package for package in find_packages() if package.startswith("sbx")],
    package_data={"sbx": ["py.typed", "version.txt"]},
    install_requires=[
<<<<<<< HEAD
        "stable_baselines3>=2.0.0",
=======
        "stable_baselines3>=2.3.0a1",
>>>>>>> 61f6d63f
        "jax",
        "jaxlib",
        "flax",
        'optax; python_version >= "3.9.0"',
        # See https://github.com/google-deepmind/optax/issues/711
        'optax<0.1.8; python_version < "3.9.0"',
        "tqdm",
        "rich",
        "tensorflow_probability",
    ],
    extras_require={
        "tests": [
            # Run tests and coverage
            "pytest",
            "pytest-cov",
            "pytest-env",
            "pytest-xdist",
            # Type check
            "mypy",
            # Lint code
            "ruff",
            # Reformat
            "black",
        ],
    },
    description="Jax version of Stable Baselines, implementations of reinforcement learning algorithms.",
    author="Antonin Raffin",
    url="https://github.com/araffin/sbx",
    author_email="antonin.raffin@dlr.de",
    keywords="reinforcement-learning-algorithms reinforcement-learning machine-learning "
    "gym openai stable baselines toolbox python data-science",
    license="MIT",
    long_description=long_description,
    long_description_content_type="text/markdown",
    version=__version__,
    python_requires=">=3.8",
    # PyPI package information.
    classifiers=[
        "Programming Language :: Python :: 3",
        "Programming Language :: Python :: 3.8",
        "Programming Language :: Python :: 3.9",
        "Programming Language :: Python :: 3.10",
        "Programming Language :: Python :: 3.11",
    ],
)

# python setup.py sdist
# python setup.py bdist_wheel
# twine upload --repository-url https://test.pypi.org/legacy/ dist/*
# twine upload dist/*<|MERGE_RESOLUTION|>--- conflicted
+++ resolved
@@ -39,11 +39,7 @@
     packages=[package for package in find_packages() if package.startswith("sbx")],
     package_data={"sbx": ["py.typed", "version.txt"]},
     install_requires=[
-<<<<<<< HEAD
-        "stable_baselines3>=2.0.0",
-=======
         "stable_baselines3>=2.3.0a1",
->>>>>>> 61f6d63f
         "jax",
         "jaxlib",
         "flax",
