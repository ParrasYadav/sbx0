--- conflicted
+++ resolved
@@ -12,11 +12,7 @@
 
 from sbx.common.on_policy_algorithm import OnPolicyAlgorithmJax
 from sbx.common.utils import KLAdaptiveLR
-<<<<<<< HEAD
 from sbx.ppo.policies import PPOPolicy, SimbaPPOPolicy
-=======
-from sbx.ppo.policies import PPOPolicy
->>>>>>> 849e9080
 
 PPOSelf = TypeVar("PPOSelf", bound="PPO")
 
@@ -59,11 +55,7 @@
         instead of action noise exploration (default: False)
     :param sde_sample_freq: Sample a new noise matrix every n steps when using gSDE
         Default: -1 (only sample at the beginning of the rollout)
-<<<<<<< HEAD
-    :param target_kl: Update the learning rate based on a desired KL divergence.
-=======
     :param target_kl: Update the learning rate based on a desired KL divergence (see https://arxiv.org/abs/1707.02286).
->>>>>>> 849e9080
         Note: this will overwrite any lr schedule.
         By default, there is no limit on the kl div.
     :param tensorboard_log: the log location for tensorboard (if None, no logging)
@@ -307,12 +299,8 @@
                 # see issue #417: https://github.com/DLR-RM/stable-baselines3/issues/417
                 # and discussion in PR #419: https://github.com/DLR-RM/stable-baselines3/pull/419
                 # and Schulman blog: http://joschu.net/blog/kl-approx.html
-<<<<<<< HEAD
-                approx_kl_div = jnp.mean((ratio - 1.0) - jnp.log(ratio)).item()
-=======
                 eps = 1e-7  # Avoid NaN due to numerical instabilities
                 approx_kl_div = jnp.mean((ratio - 1.0 + eps) - jnp.log(ratio + eps)).item()
->>>>>>> 849e9080
                 clip_fraction = jnp.mean(jnp.abs(ratio - 1) > clip_range).item()
                 # Compute average
                 mean_clip_fraction += (clip_fraction - mean_clip_fraction) / n_updates
